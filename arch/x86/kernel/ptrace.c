--- conflicted
+++ resolved
@@ -589,18 +589,6 @@
 	const unsigned char *at;
 	int error;
 
-<<<<<<< HEAD
-	error = ds_get_bts_end(child->bts, &bts_end);
-	if (error < 0)
-		return error;
-
-	if (bts_end <= index)
-		return -EINVAL;
-
-	error = ds_get_bts_index(child->bts, &bts_index);
-	if (error < 0)
-		return error;
-=======
 	trace = ds_read_bts(child->bts);
 	if (!trace)
 		return -EPERM;
@@ -608,16 +596,11 @@
 	at = trace->ds.top - ((index + 1) * trace->ds.size);
 	if ((void *)at < trace->ds.begin)
 		at += (trace->ds.n * trace->ds.size);
->>>>>>> 8c384cde
 
 	if (!trace->read)
 		return -EOPNOTSUPP;
 
-<<<<<<< HEAD
-	error = ds_access_bts(child->bts, bts_index, &bts_record);
-=======
 	error = trace->read(child->bts, at, &bts);
->>>>>>> 8c384cde
 	if (error < 0)
 		return error;
 
@@ -635,15 +618,9 @@
 	const unsigned char *at;
 	int error, drained = 0;
 
-<<<<<<< HEAD
-	error = ds_get_bts_index(child->bts, &end);
-	if (error < 0)
-		return error;
-=======
 	trace = ds_read_bts(child->bts);
 	if (!trace)
 		return -EPERM;
->>>>>>> 8c384cde
 
 	if (!trace->read)
 		return -EOPNOTSUPP;
@@ -651,16 +628,10 @@
 	if (size < (trace->ds.top - trace->ds.begin))
 		return -EIO;
 
-<<<<<<< HEAD
-	error = ds_access_bts(child->bts, 0, (const void **)&raw);
-	if (error < 0)
-		return error;
-=======
 	for (at = trace->ds.begin; (void *)at < trace->ds.top;
 	     out++, drained++, at += trace->ds.size) {
 		struct bts_struct bts;
 		int error;
->>>>>>> 8c384cde
 
 		error = trace->read(child->bts, at, &bts);
 		if (error < 0)
@@ -670,21 +641,15 @@
 			return -EFAULT;
 	}
 
-<<<<<<< HEAD
-	error = ds_clear_bts(child->bts);
-=======
 	memset(trace->ds.begin, 0, trace->ds.n * trace->ds.size);
 
 	error = ds_reset_bts(child->bts);
->>>>>>> 8c384cde
 	if (error < 0)
 		return error;
 
 	return drained;
 }
 
-<<<<<<< HEAD
-=======
 static int ptrace_bts_allocate_buffer(struct task_struct *child, size_t size)
 {
 	child->bts_buffer = alloc_locked_buffer(size);
@@ -703,7 +668,6 @@
 	child->bts_size = 0;
 }
 
->>>>>>> 8c384cde
 static int ptrace_bts_config(struct task_struct *child,
 			     long cfg_size,
 			     const struct ptrace_bts_config __user *ucfg)
@@ -722,61 +686,20 @@
 		child->bts = NULL;
 	}
 
-<<<<<<< HEAD
-	if (cfg.flags & PTRACE_BTS_O_ALLOC) {
-		bts_ovfl_callback_t ovfl = NULL;
-		unsigned int sig = 0;
-
-		error = -EINVAL;
-		if (cfg.size < (10 * bts_cfg.sizeof_bts))
-			goto errout;
-=======
 	if (cfg.flags & PTRACE_BTS_O_SIGNAL) {
 		if (!cfg.signal)
 			return -EINVAL;
 
 		return -EOPNOTSUPP;
->>>>>>> 8c384cde
 
 		child->thread.bts_ovfl_signal = cfg.signal;
 	}
 
-<<<<<<< HEAD
-			error = -EOPNOTSUPP;
-			goto errout;
-
-			sig  = cfg.signal;
-		}
-
-		if (child->bts) {
-			(void)ds_release_bts(child->bts);
-			kfree(child->bts_buffer);
-
-			child->bts = NULL;
-			child->bts_buffer = NULL;
-		}
-
-		error = -ENOMEM;
-		child->bts_buffer = kzalloc(cfg.size, GFP_KERNEL);
-		if (!child->bts_buffer)
-			goto errout;
-
-		child->bts = ds_request_bts(child, child->bts_buffer, cfg.size,
-					    ovfl, /* th = */ (size_t)-1);
-		if (IS_ERR(child->bts)) {
-			error = PTR_ERR(child->bts);
-			kfree(child->bts_buffer);
-			child->bts = NULL;
-			child->bts_buffer = NULL;
-			goto errout;
-		}
-=======
 	if ((cfg.flags & PTRACE_BTS_O_ALLOC) &&
 	    (cfg.size != child->bts_size)) {
 		int error;
 
 		ptrace_bts_free_buffer(child);
->>>>>>> 8c384cde
 
 		error = ptrace_bts_allocate_buffer(child, cfg.size);
 		if (error < 0)
@@ -814,23 +737,9 @@
 	if (cfg_size < sizeof(cfg))
 		return -EIO;
 
-<<<<<<< HEAD
-	error = ds_get_bts_end(child->bts, &end);
-	if (error < 0)
-		return error;
-
-	error = ds_access_bts(child->bts, /* index = */ 0, &base);
-	if (error < 0)
-		return error;
-
-	error = ds_access_bts(child->bts, /* index = */ end, &max);
-	if (error < 0)
-		return error;
-=======
 	trace = ds_read_bts(child->bts);
 	if (!trace)
 		return -EPERM;
->>>>>>> 8c384cde
 
 	memset(&cfg, 0, sizeof(cfg));
 	cfg.size = trace->ds.end - trace->ds.begin;
@@ -873,11 +782,7 @@
 	if (!trace)
 		return -EPERM;
 
-<<<<<<< HEAD
-	return ds_write_bts(child->bts, bts_record, bts_cfg.sizeof_bts);
-=======
 	return (trace->ds.top - trace->ds.begin) / trace->ds.size;
->>>>>>> 8c384cde
 }
 
 static void ptrace_bts_fork(struct task_struct *tsk)
@@ -925,41 +830,7 @@
 
 void x86_ptrace_untrace(struct task_struct *child)
 {
-<<<<<<< HEAD
-	switch (c->x86) {
-	case 0x6:
-		switch (c->x86_model) {
-		case 0 ... 0xC:
-			/* sorry, don't know about them */
-			break;
-		case 0xD:
-		case 0xE: /* Pentium M */
-			bts_configure(&bts_cfg_pentium_m);
-			break;
-		default: /* Core2, Atom, ... */
-			bts_configure(&bts_cfg_core2);
-			break;
-		}
-		break;
-	case 0xF:
-		switch (c->x86_model) {
-		case 0x0:
-		case 0x1:
-		case 0x2: /* Netburst */
-			bts_configure(&bts_cfg_netburst);
-			break;
-		default:
-			/* sorry, don't know about them */
-			break;
-		}
-		break;
-	default:
-		/* sorry, don't know about them */
-		break;
-	}
-=======
 	ptrace_bts_untrace(child);
->>>>>>> 8c384cde
 }
 
 /*
@@ -973,23 +844,7 @@
 #ifdef TIF_SYSCALL_EMU
 	clear_tsk_thread_flag(child, TIF_SYSCALL_EMU);
 #endif
-<<<<<<< HEAD
-#ifdef CONFIG_X86_PTRACE_BTS
-	if (child->bts) {
-		(void)ds_release_bts(child->bts);
-		kfree(child->bts_buffer);
-		child->bts_buffer = NULL;
-
-		child->thread.debugctlmsr &= ~bts_cfg.debugctl_mask;
-		if (!child->thread.debugctlmsr)
-			clear_tsk_thread_flag(child, TIF_DEBUGCTLMSR);
-
-		clear_tsk_thread_flag(child, TIF_BTS_TRACE_TS);
-	}
-#endif /* CONFIG_X86_PTRACE_BTS */
-=======
 	ptrace_bts_detach(child);
->>>>>>> 8c384cde
 }
 
 #if defined CONFIG_X86_32 || defined CONFIG_IA32_EMULATION
@@ -1120,21 +975,9 @@
 			(child, data, (struct ptrace_bts_config __user *)addr);
 		break;
 
-<<<<<<< HEAD
-	case PTRACE_BTS_SIZE: {
-		size_t size;
-
-		ret = ds_get_bts_index(child->bts, &size);
-		if (ret == 0) {
-			BUG_ON(size != (int) size);
-			ret = (int) size;
-		}
-=======
 	case PTRACE_BTS_SIZE:
 		ret = ptrace_bts_size(child);
->>>>>>> 8c384cde
-		break;
-	}
+		break;
 
 	case PTRACE_BTS_GET:
 		ret = ptrace_bts_read_record
@@ -1142,11 +985,7 @@
 		break;
 
 	case PTRACE_BTS_CLEAR:
-<<<<<<< HEAD
-		ret = ds_clear_bts(child->bts);
-=======
 		ret = ptrace_bts_clear(child);
->>>>>>> 8c384cde
 		break;
 
 	case PTRACE_BTS_DRAIN:
