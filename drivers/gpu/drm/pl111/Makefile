<<<<<<< HEAD
# SPDX-License-Identifier: GPL-2.0
pl111_drm-y +=	pl111_connector.o \
		pl111_display.o \
=======
pl111_drm-y +=	pl111_display.o \
		pl111_versatile.o \
>>>>>>> f150891f
		pl111_drv.o

pl111_drm-$(CONFIG_DEBUG_FS) += pl111_debugfs.o

obj-$(CONFIG_DRM_PL111) += pl111_drm.o<|MERGE_RESOLUTION|>--- conflicted
+++ resolved
@@ -1,11 +1,6 @@
-<<<<<<< HEAD
 # SPDX-License-Identifier: GPL-2.0
-pl111_drm-y +=	pl111_connector.o \
-		pl111_display.o \
-=======
 pl111_drm-y +=	pl111_display.o \
 		pl111_versatile.o \
->>>>>>> f150891f
 		pl111_drv.o
 
 pl111_drm-$(CONFIG_DEBUG_FS) += pl111_debugfs.o
