--- conflicted
+++ resolved
@@ -1581,11 +1581,7 @@
 
 #if IS_ENABLED(CONFIG_SWIOTLB) && IS_ENABLED(CONFIG_X86)
 	if (swiotlb_nr_tbl()) {
-<<<<<<< HEAD
-		return ttm_dma_populate((void *)ttm, dev);
-=======
 		return ttm_dma_populate((void *)ttm, dev, ctx);
->>>>>>> 661e50bc
 	}
 #endif
 
@@ -1679,8 +1675,4 @@
 	.fault_reserve_notify = &nouveau_ttm_fault_reserve_notify,
 	.io_mem_reserve = &nouveau_ttm_io_mem_reserve,
 	.io_mem_free = &nouveau_ttm_io_mem_free,
-<<<<<<< HEAD
-	.io_mem_pfn = ttm_bo_default_io_mem_pfn,
-=======
->>>>>>> 661e50bc
 };