--- conflicted
+++ resolved
@@ -65,14 +65,9 @@
 	writel(mask, f->base + IRQ_ENABLE_SET);
 }
 
-<<<<<<< HEAD
-static void fpga_irq_handle(unsigned int __irq, struct irq_desc *desc)
-=======
 static void fpga_irq_handle(struct irq_desc *desc)
->>>>>>> 9f30a04d
 {
 	struct fpga_irq_data *f = irq_desc_get_handler_data(desc);
-	unsigned int irq = irq_desc_get_irq(desc);
 	u32 status = readl(f->base + IRQ_STATUS);
 
 	if (status == 0) {
