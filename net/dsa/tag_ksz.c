--- conflicted
+++ resolved
@@ -133,24 +133,17 @@
 	return ksz_common_rcv(skb, dev, port, len);
 }
 
-<<<<<<< HEAD
-const struct dsa_device_ops ksz9477_netdev_ops = {
-=======
 static const struct dsa_device_ops ksz9477_netdev_ops = {
 	.name	= "ksz9477",
 	.proto	= DSA_TAG_PROTO_KSZ9477,
->>>>>>> 0ecfebd2
 	.xmit	= ksz9477_xmit,
 	.rcv	= ksz9477_rcv,
 	.overhead = KSZ9477_INGRESS_TAG_LEN,
 };
 
-<<<<<<< HEAD
-=======
 DSA_TAG_DRIVER(ksz9477_netdev_ops);
 MODULE_ALIAS_DSA_TAG_DRIVER(DSA_TAG_PROTO_KSZ9477);
 
->>>>>>> 0ecfebd2
 #define KSZ9893_TAIL_TAG_OVERRIDE	BIT(5)
 #define KSZ9893_TAIL_TAG_LOOKUP		BIT(6)
 
@@ -169,28 +162,15 @@
 	/* Tag encoding */
 	tag = skb_put(nskb, KSZ_INGRESS_TAG_LEN);
 	addr = skb_mac_header(nskb);
-<<<<<<< HEAD
 
 	*tag = BIT(dp->index);
 
-=======
-
-	*tag = BIT(dp->index);
-
->>>>>>> 0ecfebd2
 	if (is_link_local_ether_addr(addr))
 		*tag |= KSZ9893_TAIL_TAG_OVERRIDE;
 
 	return nskb;
 }
 
-<<<<<<< HEAD
-const struct dsa_device_ops ksz9893_netdev_ops = {
-	.xmit	= ksz9893_xmit,
-	.rcv	= ksz9477_rcv,
-	.overhead = KSZ_INGRESS_TAG_LEN,
-};
-=======
 static const struct dsa_device_ops ksz9893_netdev_ops = {
 	.name	= "ksz9893",
 	.proto	= DSA_TAG_PROTO_KSZ9893,
@@ -209,5 +189,4 @@
 
 module_dsa_tag_drivers(dsa_tag_driver_array);
 
-MODULE_LICENSE("GPL");
->>>>>>> 0ecfebd2
+MODULE_LICENSE("GPL");